# Fuzzy Image Matching

A Python utility for fuzzy image matching using a combination of ORB feature matching, color histogram comparison, and Structural Similarity Index (SSIM).

## Features

- Compare a query image against one or more candidate images or directories.
- Combines multiple similarity metrics with configurable weights.
- Command line interface for quick usage.
<<<<<<< HEAD
- Minimal web UI for running comparisons without the terminal.
=======
>>>>>>> 610f89a8

## Requirements

- Python 3.9+
- `opencv-python`
- `scikit-image`
- `numpy`

Install dependencies using pip:

```bash
pip install opencv-python scikit-image numpy
```

<<<<<<< HEAD
For the optional web interface install Flask as well:

```bash
pip install flask
```

=======
>>>>>>> 610f89a8
## Usage

Run the matcher from the project root:

```bash
python -m fuzzy_image_matching.cli <query_image> <candidate1> [<candidate2> ...] [options]
```

You can pass directories as candidate arguments to compare against all files in the directory.

### Options

- `--weights ORB HIST SSIM`: Custom weights for ORB, histogram, and SSIM scores. Defaults to `0.4 0.3 0.3`.
- `--top N`: Limit the output to the top N matches (defaults to 5).

### Example

```bash
python -m fuzzy_image_matching.cli ./examples/query.jpg ./examples/candidates --top 3
```

This will output the top three matches and show the individual metric contributions.

<<<<<<< HEAD
## Web UI

Launch the browser-based interface with Flask:

```bash
python -m flask --app fuzzy_image_matching.webapp run
```

Then open <http://localhost:5000> to upload a query image and one or more candidate images. You can adjust the metric weights and number of results directly in the interface, and the page will display previews and detailed scores for the best matches.

=======
>>>>>>> 610f89a8
## Project Structure

```
fuzzy_image_matching/
├── __init__.py
├── cli.py
└── matching.py
```

## License

MIT<|MERGE_RESOLUTION|>--- conflicted
+++ resolved
@@ -7,10 +7,8 @@
 - Compare a query image against one or more candidate images or directories.
 - Combines multiple similarity metrics with configurable weights.
 - Command line interface for quick usage.
-<<<<<<< HEAD
 - Minimal web UI for running comparisons without the terminal.
-=======
->>>>>>> 610f89a8
+
 
 ## Requirements
 
@@ -25,15 +23,12 @@
 pip install opencv-python scikit-image numpy
 ```
 
-<<<<<<< HEAD
 For the optional web interface install Flask as well:
 
 ```bash
 pip install flask
 ```
 
-=======
->>>>>>> 610f89a8
 ## Usage
 
 Run the matcher from the project root:
@@ -57,8 +52,7 @@
 
 This will output the top three matches and show the individual metric contributions.
 
-<<<<<<< HEAD
-## Web UI
+
 
 Launch the browser-based interface with Flask:
 
@@ -68,8 +62,7 @@
 
 Then open <http://localhost:5000> to upload a query image and one or more candidate images. You can adjust the metric weights and number of results directly in the interface, and the page will display previews and detailed scores for the best matches.
 
-=======
->>>>>>> 610f89a8
+
 ## Project Structure
 
 ```
